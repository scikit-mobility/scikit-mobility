from ..utils import constants, utils
import folium
from folium.plugins import HeatMap
import numpy as np
import pandas as pd
import matplotlib.pyplot as plt
import shapely
from geojson import LineString
import geopandas as gpd
import json
import warnings


# COLOR = {
#     0: '#FF0000',  # Red
#     1: '#008000',  # Green
#     2: '#000080',  # Navy
#     3: '#800000',  # Maroon
#     4: '#FFD700',  # Gold
#     5: '#00FF00',  # Lime
#     6: '#800080',  # Purple
#     7: '#00FFFF',  # Aqua
#     8: '#DC143C',  # Crimson
#     9: '#0000FF',  # Blue
#     10: '#F08080',  # LightCoral
#     11: '#FF00FF',  # Fuchsia
#     12: '#FF8C00',  # DarkOrange
#     13: '#6A5ACD',  # SlateBlue
#     14: '#8B4513',  # SaddleBrown
#     15: '#1E90FF',  # DodgerBlue
#     16: '#FFFF00',  # Yellow
#     17: '#808080',  # Gray
#     18: '#008080',  # Teal
#     19: '#9370DB',  # MediumPurple
#     20: '#2F4F4F'  # DarkSlateGray
# }


# PALETTE FOR COLOR BLINDNESS
# from <http://mkweb.bcgsc.ca/colorblind/palettes.mhtml>
COLOR = {
    0:  '#6A0213',
    1:  '#008607',
    2:  '#F60239',
    3:  '#00E307',
    4:  '#FFDC3D',
    5:  '#003C86',
    6:  '#9400E6',
    7:  '#009FFA',
    8:  '#FF71FD',
    9:  '#7CFFFA',
    10: '#68023F',
    11: '#008169',
    12: '#EF0096',
    13: '#00DCB5',
    14: '#FFCFE2'
}


def get_color(k=-2, color_dict=COLOR):
    """
    Return a color (gray if k == 1, random if k < -1)
    """
    if k < -1:
        return np.random.choice(list(color_dict.values()))  # color_dict[random.randint(0,20)]
    elif k == -1:
        return '#808080'  # Gray
    else:
        return color_dict[k % len(color_dict)]


def random_hex():
    r = lambda: np.random.randint(0,255)
    return '#%02X%02X%02X' % (r(),r(),r())


traj_style_function = lambda weight, color, opacity, dashArray: \
    (lambda feature: dict(color=color, weight=weight, opacity=opacity, dashArray=dashArray))


def plot_trajectory(tdf, map_f=None, max_users=10, max_points=1000, style_function=traj_style_function,
<<<<<<< HEAD
                    tiles='cartodbpositron', zoom=12, hex_color=-2, weight=2, opacity=0.75, dashArray='0, 0',
                    start_end_markers=True):
=======
                    tiles='cartodbpositron', zoom=12, hex_color=-1, weight=2, opacity=0.75, start_end_markers=True,
                    control_scale=True):
>>>>>>> 93390947
    """
    :param tdf: TrajDataFrame
         TrajDataFrame to be plotted.

    :param map_f: folium.Map
        `folium.Map` object where the trajectory will be plotted. If `None`, a new map will be created.

    :param max_users: int
        maximum number of users whose trajectories should be plotted.

    :param max_points: int
        maximum number of points per user to plot.
        If necessary, a user's trajectory will be down-sampled to have at most `max_points` points.

    :param style_function: lambda function
        function specifying the style (weight, color, opacity) of the GeoJson object.

    :param tiles: str
        folium's `tiles` parameter.

    :param zoom: int
        initial zoom.

    :param hex_color: str or int
        hex color of the trajectory line. If less than `-1` a random color will be generated for each trajectory.

    :param weight: float
        thickness of the trajectory line.

    :param opacity: float
        opacity (alpha level) of the trajectory line.

    :param dashArray: str
        style of the trajectory line: '0, 0' for a solid trajectory line, '5, 5' for a dashed line
        (where dashArray='size of segment, size of spacing').

    :param start_end_markers: bool
        add markers on the start and end points of the trajectory.

    :return: `folium.Map` object with the plotted trajectories.

    """
    warnings.warn("Only the trajectories of the first 10 users will be plotted. Use the argument `max_users` to specify the desired number of users, or filter the TrajDataFrame.")

    # group by user and keep only the first `max_users`
    nu = 0

    try:
        # column 'uid' is present in the TrajDataFrame
        groups = tdf.groupby(constants.UID)
    except KeyError:
        # column 'uid' is not present
        groups = [[None, tdf]]

    warned = False
    for user, df in groups:

        if nu >= max_users:
            break
        nu += 1

        traj = df[[constants.LONGITUDE, constants.LATITUDE]]

        if max_points is None:
            di = 1
        else:
            if not warned: 
                warnings.warn("If necessary, trajectories will be down-sampled to have at most `max_points` points. To avoid this, sepecify `max_points=None`.")
                warned = True
            di = max(1, len(traj) // max_points)
        traj = traj[::di]

        if nu == 1 and map_f is None:
            # initialise map
            center = list(np.median(traj, axis=0)[::-1])
            map_f = folium.Map(location=center, zoom_start=zoom, tiles=tiles, control_scale=control_scale)

        trajlist = traj.values.tolist()
        line = LineString(trajlist)

        if hex_color < -1:
            color = get_color(hex_color)
        else:
            color = hex_color

        tgeojson = folium.GeoJson(line,
                                  name='tgeojson',
                                  style_function=style_function(weight, color, opacity, dashArray)
                                  )
        tgeojson.add_to(map_f)

        if start_end_markers:

            dtime, la, lo = df.loc[df['datetime'].idxmin()]\
                [[constants.DATETIME, constants.LATITUDE, constants.LONGITUDE]].values
            dtime = dtime.strftime('%Y/%m/%d %H:%M')
            mker = folium.Marker(trajlist[0][::-1], icon=folium.Icon(color='green'))
            popup = folium.Popup('<i>Start</i><BR>{}<BR>Coord: <a href="https://www.google.co.uk/maps/place/{},{}" target="_blank">{}, {}</a>'.\
                          format(dtime, la, lo, np.round(la, 4), np.round(lo, 4)), max_width=300)
            mker = mker.add_child(popup)
            mker.add_to(map_f)

            dtime, la, lo = df.loc[df['datetime'].idxmax()]\
                [[constants.DATETIME, constants.LATITUDE, constants.LONGITUDE]].values
            dtime = dtime.strftime('%Y/%m/%d %H:%M')
            mker = folium.Marker(trajlist[-1][::-1], icon=folium.Icon(color='red'))
            popup = folium.Popup('<i>End</i><BR>{}<BR>Coord: <a href="https://www.google.co.uk/maps/place/{},{}" target="_blank">{}, {}</a>'.\
                          format(dtime, la, lo, np.round(la, 4), np.round(lo, 4)), max_width=300)
            mker = mker.add_child(popup)
            mker.add_to(map_f)

    return map_f

def plot_points_heatmap(tdf, map_f=None, max_points=1000, 
                        tiles='cartodbpositron', zoom=2,
                       min_opacity=0.5, radius=25, blur=15,
                       gradient=None):
    """
    Plot the points in a trajectories on a Folium map.

    Parameters
    ----------
    map_f : folium.Map, optional
        a `folium.Map` object where the trajectory will be plotted. If `None`, a new map will be created. The default is `None`.

    max_points : int, optional
        maximum number of points per individual to plot. The default is `1000`. If necessary, an individual's trajectory will be down-sampled to have at most `max_points` points.

    tiles : str, optional
        folium's `tiles` parameter. The default is 'cartodbpositron'.

    zoom : int, optional
        the initial zoom on the map. The default is `2`.

    min_opacity : float, optional
        the minimum opacity (alpha level) the heat will start at. The default is `0.5`.

    radius : int, optional
        radius of each "point" of the heatmap. The default is `25`.
    
    blur : int, optional
        amount of blur. The default is blur 15.
        
    gradient : dict, optional 
        color gradient configuration, e.g. {0.4: ‘blue’, 0.65: ‘lime’, 1: ‘red’}. The default is `None`.
    
    Returns
    -------
    folium.Map
        a `folium.Map` object with the plotted trajectories.

    Examples
    --------
    >>> import skmob
    >>> import pandas as pd
    >>> # read the trajectory data (GeoLife, Beijing, China)
    >>> url = 'https://raw.githubusercontent.com/scikit-mobility/scikit-mobility/master/tutorial/data/geolife_sample.txt.gz'
    >>> df = pd.read_csv(url, sep=',', compression='gzip')
    >>> tdf = skmob.TrajDataFrame(df, latitude='lat', longitude='lon', user_id='user', datetime='datetime')
    >>> print(tdf.head())
             lat         lng            datetime  uid
    0  39.984094  116.319236 2008-10-23 05:53:05    1
    1  39.984198  116.319322 2008-10-23 05:53:06    1
    2  39.984224  116.319402 2008-10-23 05:53:11    1
    3  39.984211  116.319389 2008-10-23 05:53:16    1
    4  39.984217  116.319422 2008-10-23 05:53:21    1
    >>> m = tdf.plot_points_heatmap(zoom=12, opacity=0.9, tiles='Stamen Toner')
    >>> m
    """   
    if max_points is None:
        di = 1
    else:
        di = max(1, len(tdf) // max_points)
    traj = tdf[::di]
    traj = traj[[constants.LATITUDE, constants.LONGITUDE]]

    if map_f is None:
        center = list(np.median(traj[[constants.LONGITUDE, constants.LATITUDE]], axis=0)[::-1])
        map_f = folium.Map(zoom_start=zoom, tiles=tiles, control_scale=True, location=center)
    HeatMap(traj.values, 
            min_opacity=min_opacity, radius=radius,
           blur=blur, gradient=gradient).add_to(map_f)
    
    return map_f

def plot_stops(stdf, map_f=None, max_users=10, tiles='cartodbpositron', zoom=12,
<<<<<<< HEAD
               hex_color=-2, opacity=0.3, radius=12, number_of_sides=4, popup=True):
=======
               hex_color=-1, opacity=0.3, radius=12, popup=True,control_scale=True):
>>>>>>> 93390947
    """
    :param stdf: TrajDataFrame
         Requires a TrajDataFrame with stops or clusters, output of `preprocessing.detection.stops`
         or `preprocessing.clustering.cluster`. The column `constants.LEAVING_DATETIME` must be present.

    :param map_f: folium.Map
        `folium.Map` object where the stops will be plotted. If `None`, a new map will be created.

    :param max_users: int
        maximum number of users whose stops should be plotted.

    :param tiles: str
        folium's `tiles` parameter.

    :param zoom: int
        initial zoom.

    :param hex_color: str or int
        hex color of the stop markers. If less than `-1` a random color will be generated for each user.

    :param opacity: float
        opacity (alpha level) of the stop makers.

    :param radius: float
        size of the markers.

    :param number_of_sides: int
        number of sides of the markers.

    :param popup: bool
        if `True`, when clicking on a marker a popup window displaying information on the stop will appear.

    :return: `folium.Map` object with the plotted stops.

    """
    warnings.warn("Only the stops of the first 10 users will be plotted. Use the argument `max_users` to specify the desired number of users, or filter the TrajDataFrame.")

    if map_f is None:
        # initialise map
        lo_la = stdf[['lng', 'lat']].values
        center = list(np.median(lo_la, axis=0)[::-1])
        map_f = folium.Map(location=center, zoom_start=zoom, tiles=tiles, control_scale=control_scale)

    # group by user and keep only the first `max_users`
    nu = 0

    try:
        # column 'uid' is present in the TrajDataFrame
        groups = stdf.groupby(constants.UID)
    except KeyError:
        # column 'uid' is not present
        groups = [[None, stdf]]

    for user, df in groups:
        if nu >= max_users:
            break
        nu += 1

        if hex_color < -1:
            color = get_color(hex_color)
        else:
            color = hex_color

        for idx, row in df.iterrows():

            la = row[constants.LATITUDE]
            lo = row[constants.LONGITUDE]
            t0 = row[constants.DATETIME]
            try:
                t1 = row[constants.LEAVING_DATETIME]
                _number_of_sides = number_of_sides
                marker_radius = radius
            except KeyError:
                t1 = t0
                _number_of_sides = number_of_sides
                marker_radius = radius // 2
            u = user
            try:
                ncluster = row[constants.CLUSTER]
                cl = '<BR>Cluster: {}'.format(ncluster)
                color = get_color(ncluster)
            except (KeyError, NameError):
                cl = ''

            fpoly = folium.RegularPolygonMarker([la, lo],
                                        radius=marker_radius,
                                        color=color,
                                        fill_color=color,
                                        fill_opacity=opacity,
                                        number_of_sides=_number_of_sides
                                        )
            if popup:
                popup = folium.Popup('User: {}<BR>Coord: <a href="https://www.google.co.uk/maps/place/{},{}" target="_blank">{}, {}</a><BR>Arr: {}<BR>Dep: {}{}' \
                    .format(u, la, lo, np.round(la, 4), np.round(lo, 4),
                            t0.strftime('%Y/%m/%d %H:%M'),
                            t1.strftime('%Y/%m/%d %H:%M'), cl), max_width=300)
                fpoly = fpoly.add_child(popup)

            fpoly.add_to(map_f)

    return map_f


def plot_diary(cstdf, user, start_datetime=None, end_datetime=None, ax=None, legend=False):
    """
        Plot a mobility diary of an individual in a TrajDataFrame. It requires a TrajDataFrame with clusters, output of `preprocessing.clustering.cluster`. The column `constants.CLUSTER` must be present.

        Parameters
        ----------
        user : str or int
            user identifier whose diary should be plotted.

        start_datetime : datetime.datetime, optional
            only stops made after this date will be plotted. If `None` the datetime of the oldest stop will be selected. The default is `None`.

        end_datetime : datetime.datetime, optional
            only stops made before this date will be plotted. If `None` the datetime of the newest stop will be selected. The default is `None`.

        ax : matplotlib.axes, optional
            axes where the diary will be plotted. If `None` a new ax is created. The default is `None`.

        legend : bool, optional
            If `True`, legend with cluster IDs is shown. The default is `False`.

        Returns
        -------
        matplotlib.axes
            the `matplotlib.axes` object of the plotted diary.

    """
    if ax is None:
        fig, ax = plt.subplots(figsize=(20, 2))

    if user is None:
        df = cstdf
    else:
        df = cstdf[cstdf[constants.UID] == user]

    if len(df) == 0:
        raise KeyError("""User id is not in the input TrajDataFrame.""")

    # TODO: add warning if days between start_datetime and end_datetime do not overlap with cstdf
    if start_datetime is None:
        start_datetime = df[constants.DATETIME].min()
    elif type(start_datetime) is str:
        start_datetime = pd.to_datetime(start_datetime)
    if end_datetime is None:
        end_datetime = df[constants.LEAVING_DATETIME].max()
    elif type(end_datetime) is str:
        end_datetime = pd.to_datetime(end_datetime)

    current_labels = []

    for idx, row in df.iterrows():

        t0 = row[constants.DATETIME]
        t1 = row[constants.LEAVING_DATETIME]
        cl = row[constants.CLUSTER]

        color = get_color(cl)
        if start_datetime <= t0 <= end_datetime:
            if cl in current_labels:
                ax.axvspan(t0.to_pydatetime(), t1.to_pydatetime(), lw=0.0, alpha=0.75, color=color)
            else:
                current_labels += [cl]
                ax.axvspan(t0.to_pydatetime(), t1.to_pydatetime(), lw=0.0, alpha=0.75, color=color, label=cl)

    plt.xlim(start_datetime, end_datetime)

    if legend:
        handles, labels_str = ax.get_legend_handles_labels()
        labels = list(map(int, labels_str))
        # sort them by labels
        import operator
        hl = sorted(zip(handles, labels), key=operator.itemgetter(1))
        handles2, labels2 = zip(*hl)

        ax.legend(handles2, labels2, ncol=15, bbox_to_anchor=(1., -0.2), frameon=0)

    ax.set_title('user %s' % user)

    return ax



flow_style_function = lambda weight, color, opacity, weight_factor, flow_exp: \
    (lambda feature: dict(color=color, weight=weight_factor * weight ** flow_exp, opacity=opacity)) #, dashArray='5, 5'))


def plot_flows(fdf, map_f=None, min_flow=0, tiles='cartodbpositron', zoom=6, flow_color='red', opacity=0.5,
               flow_weight=5, flow_exp=0.5, style_function=flow_style_function,
               flow_popup=False, num_od_popup=5, tile_popup=True, radius_origin_point=5,
               color_origin_point='#3186cc', control_scale=True):
    """
    :param fdf: FlowDataFrame
        `FlowDataFrame` to visualize.

    :param map_f: folium.Map
        `folium.Map` object where the flows will be plotted. If `None`, a new map will be created.

    :param min_flow: float
        only flows larger than `min_flow` will be plotted.

    :param tiles: str
        folium's `tiles` parameter.

    :param zoom: int
        initial zoom.

    :param flow_color: str
        color of the flow edges

    :param opacity: float
        opacity (alpha level) of the flow edges.

    :param flow_weight: float
        weight factor used in the function to compute the thickness of the flow edges.

    :param flow_exp: float
        weight exponent used in the function to compute the thickness of the flow edges.

    :param style_function: lambda function
        GeoJson style function.

    :param flow_popup: bool
        if `True`, when clicking on a flow edge a popup window displaying information on the flow will appear.

    :param num_od_popup: int
        number of origin-destination pairs to show in the popup window of each origin location.

    :param tile_popup: bool
        if `True`, when clicking on a location marker a popup window displaying information on the flows
        departing from that location will appear.

    :param radius_origin_point: float
        size of the location markers.

    :param color_origin_point: str
        color of the location markers.

    :return: `folium.Map` object with the plotted flows.

    """
    if map_f is None:
        # initialise map
        lon, lat = np.mean(np.array(list(fdf.tessellation.geometry.apply(utils.get_geom_centroid).values)), axis=0)
        map_f = folium.Map(location=[lat,lon], tiles=tiles, zoom_start=zoom, control_scale=control_scale)

    mean_flows = fdf[constants.FLOW].mean()

    O_groups = fdf.groupby(by=constants.ORIGIN)
    for O, OD in O_groups:

        geom = fdf.get_geometry(O)
        lonO, latO = utils.get_geom_centroid(geom)

        for D, T in OD[[constants.DESTINATION, constants.FLOW]].values:
            if O == D:
                continue
            if T < min_flow:
                continue

            geom = fdf.get_geometry(D)
            lonD, latD = utils.get_geom_centroid(geom)

            gjc = LineString([(lonO,latO), (lonD,latD)])

            fgeojson = folium.GeoJson(gjc,
                                      name='geojson',
                                      style_function = style_function(T / mean_flows, flow_color, opacity,
                                                                      flow_weight, flow_exp)
                                      )
            if flow_popup:
                popup = folium.Popup('flow from %s to %s: %s'%(O, D, int(T)), max_width=300)
                fgeojson = fgeojson.add_child(popup)

            fgeojson.add_to(map_f)

    if radius_origin_point > 0:
        for O, OD in O_groups:

            name = 'origin: %s' % O.replace('\'', '_')
            T_D = [[T, D] for D, T in OD[[constants.DESTINATION, constants.FLOW]].values]
            trips_info = '<br/>'.join(["flow to %s: %s" %
                                       (dd.replace('\'', '_'), int(tt)) \
                                       for tt, dd in sorted(T_D, reverse=True)[:num_od_popup]])

            geom = fdf.get_geometry(O)
            lonO, latO = utils.get_geom_centroid(geom)
            fmarker = folium.CircleMarker([latO, lonO],
                                          radius=radius_origin_point,
                                          weight=2,
                                          color=color_origin_point,
                                          fill=True, fill_color=color_origin_point
                                          )
            if tile_popup:
                popup = folium.Popup(name+'<br/>'+trips_info, max_width=300)
                fmarker = fmarker.add_child(popup)
            fmarker.add_to(map_f)

    return map_f


default_style_func_args = {'weight': 1, 'color': 'random', 'opacity': 0.5,
                           'fillColor': 'random', 'fillOpacity': 0.25, 'radius': 5}

geojson_style_function = lambda weight, color, opacity, fillColor, fillOpacity: \
    (lambda feature: dict(weight=weight, color=color, opacity=opacity, fillColor=fillColor,
                          fillOpacity=fillOpacity))


def manage_colors(color, fillColor):
    if color == 'random':
        if fillColor == 'random':
            color = random_hex()
            fillColor = color
        else:
            color = random_hex()
    elif fillColor == 'random':
        fillColor = random_hex()
    return color, fillColor


def add_to_map(gway, g, map_f, style_func_args, popup_features=[]):

    styles = []
    for k in ['weight', 'color', 'opacity', 'fillColor', 'fillOpacity', 'radius']:
        if k in style_func_args:
            if callable(style_func_args[k]):
                styles += [style_func_args[k](g)]
            else:
                styles += [style_func_args[k]]
        else:
            styles += [default_style_func_args[k]]
    weight, color, opacity, fillColor, fillOpacity, radius = styles

    color, fillColor = manage_colors(color, fillColor)

    if type(gway) == shapely.geometry.multipolygon.MultiPolygon:

        # Multipolygon
        vertices = [list(zip(*p.exterior.xy)) for p in gway]
        gj = folium.GeoJson({"type": "MultiPolygon", "coordinates": [vertices]},
                            style_function=geojson_style_function(weight=weight, color=color, opacity=opacity,
                                                                  fillColor=fillColor, fillOpacity=fillOpacity))

    elif type(gway) == shapely.geometry.polygon.Polygon:

        # Polygon
        vertices = list(zip(*gway.exterior.xy))
        gj = folium.GeoJson({"type": "Polygon", "coordinates": [vertices]},
                            style_function=geojson_style_function(weight=weight, color=color, opacity=opacity,
                                                                  fillColor=fillColor, fillOpacity=fillOpacity))

    elif type(gway) == shapely.geometry.multilinestring.MultiLineString:

        # MultiLine
        vertices = [list(zip(*l.xy)) for l in gway]
        gj = folium.GeoJson({"type": "MultiLineString", "coordinates": vertices},
                            style_function=geojson_style_function(weight=weight, color=color, opacity=opacity,
                                                                  fillColor=fillColor, fillOpacity=fillOpacity))

    elif type(gway) == shapely.geometry.linestring.LineString:

        # LineString
        vertices = list(zip(*gway.xy))
        gj = folium.GeoJson({"type": "LineString", "coordinates": vertices},
                            style_function=geojson_style_function(weight=weight, color=color, opacity=opacity,
                                                                  fillColor=fillColor, fillOpacity=fillOpacity))

    else:

        # Point
        point = list(zip(*gway.xy))[0]
        #         gj = folium.CircleMarker(
        gj = folium.Circle(
            location=point[::-1],
            radius=radius,
            color=color,  # '#3186cc',
            fill=True,
            fill_color=fillColor
        )

    popup = []
    for pf in popup_features:
        try:
            popup += ['%s: %s' % (pf, g[pf])]
        except KeyError:
            pass

    try:
        popup = '<br>'.join(popup)
        popup += json.dumps(g.tags)
        popup = popup.replace("""'""", """_""")
    except AttributeError:
        pass
    if len(popup) > 0:
        gj.add_child(folium.Popup(popup, max_width=300))

    gj.add_to(map_f)

    return map_f


<<<<<<< HEAD
def plot_gdf(gdf, map_f=None, maxitems=-1, style_func_args={}, popup_features=[],
            tiles='cartodbpositron', zoom=6, geom_col='geometry'):
=======
def plot_gdf(gdf, map_osm=None, maxitems=-1, style_func_args={}, popup_features=[],
            tiles='cartodbpositron', zoom=6, geom_col='geometry', control_scale=True):
>>>>>>> 93390947
    """
    :param gdf: GeoDataFrame
        GeoDataFrame to visualize.

    :param map_f: folium.Map
        `folium.Map` object where the GeoDataFrame `gdf` will be plotted. If `None`, a new map will be created.

    :param maxitems: int
        maximum number of tiles to plot. If `-1`, all tiles will be plotted.

    :param style_func_args: dict
        dictionary to pass the following style parameters (keys) to the GeoJson style function of the polygons:
        'weight', 'color', 'opacity', 'fillColor', 'fillOpacity', 'radius'

    :param popup_features: list
        when clicking on a tile polygon, a popup window displaying the information in the
        columns of `gdf` listed in `popup_features` will appear.

    :param tiles: str
        folium's `tiles` parameter.

    :param zoom: int
        initial zoom.

    :param geom_col: str
         name of the geometry column of `gdf`.

    :return: `folium.Map` object with the plotted GeoDataFrame.

    """
    if map_f is None:
        # initialise map
        lon, lat = np.mean(np.array(list(gdf[geom_col].apply(utils.get_geom_centroid).values)), axis=0)
<<<<<<< HEAD
        map_f = folium.Map(location=[lat, lon], tiles=tiles, zoom_start=zoom)
=======
        map_osm = folium.Map(location=[lat, lon], tiles=tiles, zoom_start=zoom, control_scale=control_scale)
>>>>>>> 93390947

    count = 0
    for k in gdf.index:
        g = gdf.loc[k]

        if type(g[geom_col]) == gpd.geoseries.GeoSeries:
            for i in range(len(g[geom_col])):
                map_f = add_to_map(g[geom_col].iloc[i], g.iloc[i], map_f,
                                     popup_features=popup_features,
                                     style_func_args=style_func_args)
        else:
            map_f = add_to_map(g[geom_col], g, map_f,
                                 popup_features=popup_features,
                                 style_func_args=style_func_args)

        count += 1
        if count == maxitems:
            break

    return map_f<|MERGE_RESOLUTION|>--- conflicted
+++ resolved
@@ -79,13 +79,9 @@
 
 
 def plot_trajectory(tdf, map_f=None, max_users=10, max_points=1000, style_function=traj_style_function,
-<<<<<<< HEAD
                     tiles='cartodbpositron', zoom=12, hex_color=-2, weight=2, opacity=0.75, dashArray='0, 0',
                     start_end_markers=True):
-=======
-                    tiles='cartodbpositron', zoom=12, hex_color=-1, weight=2, opacity=0.75, start_end_markers=True,
-                    control_scale=True):
->>>>>>> 93390947
+
     """
     :param tdf: TrajDataFrame
          TrajDataFrame to be plotted.
@@ -272,11 +268,8 @@
     return map_f
 
 def plot_stops(stdf, map_f=None, max_users=10, tiles='cartodbpositron', zoom=12,
-<<<<<<< HEAD
                hex_color=-2, opacity=0.3, radius=12, number_of_sides=4, popup=True):
-=======
-               hex_color=-1, opacity=0.3, radius=12, popup=True,control_scale=True):
->>>>>>> 93390947
+
     """
     :param stdf: TrajDataFrame
          Requires a TrajDataFrame with stops or clusters, output of `preprocessing.detection.stops`
@@ -681,13 +674,9 @@
     return map_f
 
 
-<<<<<<< HEAD
 def plot_gdf(gdf, map_f=None, maxitems=-1, style_func_args={}, popup_features=[],
             tiles='cartodbpositron', zoom=6, geom_col='geometry'):
-=======
-def plot_gdf(gdf, map_osm=None, maxitems=-1, style_func_args={}, popup_features=[],
-            tiles='cartodbpositron', zoom=6, geom_col='geometry', control_scale=True):
->>>>>>> 93390947
+
     """
     :param gdf: GeoDataFrame
         GeoDataFrame to visualize.
@@ -721,11 +710,8 @@
     if map_f is None:
         # initialise map
         lon, lat = np.mean(np.array(list(gdf[geom_col].apply(utils.get_geom_centroid).values)), axis=0)
-<<<<<<< HEAD
         map_f = folium.Map(location=[lat, lon], tiles=tiles, zoom_start=zoom)
-=======
-        map_osm = folium.Map(location=[lat, lon], tiles=tiles, zoom_start=zoom, control_scale=control_scale)
->>>>>>> 93390947
+
 
     count = 0
     for k in gdf.index:
