--- conflicted
+++ resolved
@@ -267,23 +267,14 @@
     return map_f
 
 
-<<<<<<< HEAD
-def plot_diary(cstdf, uid, start_datetime=None, end_datetime=None, ax=None):
-=======
 def plot_diary(cstdf, user, start_datetime=None, end_datetime=None, ax=None, legend=False):
->>>>>>> 3d145d34
     """
         Plot a mobility diary of an individual in a TrajDataFrame. It requires a TrajDataFrame with clusters, output of `preprocessing.clustering.cluster`. The column `constants.CLUSTER` must be present.
 
-<<<<<<< HEAD
-    :param uid: str or int
-        user ID whose diary should be plotted.
-=======
         Parameters
         ----------
         user : str or int
             user identifier whose diary should be plotted.
->>>>>>> 3d145d34
 
         start_datetime : datetime.datetime, optional
             only stops made after this date will be plotted. If `None` the datetime of the oldest stop will be selected. The default is `None`.
@@ -306,13 +297,13 @@
     if ax is None:
         fig, ax = plt.subplots(figsize=(20, 2))
 
-    if uid is None:
+    if user is None:
         df = cstdf
     else:
-        df = cstdf[cstdf[constants.UID] == uid]
+        df = cstdf[cstdf[constants.UID] == user]
 
     if len(df) == 0:
-        raise KeyError("""User id 'uid' is not in the input TrajDataFrame 'cstdf'.""")
+        raise KeyError("""User id is not in the input TrajDataFrame 'cstdf'.""")
 
     # TODO: add warning if days between start_datetime and end_datetime do not overlap with cstdf
     if start_datetime is None:
@@ -341,11 +332,6 @@
                 ax.axvspan(t0, t1, lw=0.0, alpha=0.75, color=color, label=cl)
 
     plt.xlim(start_datetime, end_datetime)
-<<<<<<< HEAD
-    # plt.legend(loc='lower right', frameon=False)
-    # plt.legend(ncol=15 ,bbox_to_anchor=(1., -0.2), frameon=0)
-    ax.set_title('user %s' % uid)
-=======
 
     if legend:
         handles, labels_str = ax.get_legend_handles_labels()
@@ -358,7 +344,6 @@
         ax.legend(handles2, labels2, ncol=15, bbox_to_anchor=(1., -0.2), frameon=0)
 
     ax.set_title('user %s' % user)
->>>>>>> 3d145d34
 
     return ax
 
