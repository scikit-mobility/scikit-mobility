--- conflicted
+++ resolved
@@ -69,11 +69,7 @@
     Returns
     ----------
     TrajDataFrame/FlowDataFrame/GeoDataFrame/DataFrame
-<<<<<<< HEAD
-        an object containing the desired dataset
-=======
         an object containing the downloaded dataset
->>>>>>> 2cf09ebf
 
     Examples
     --------
@@ -179,11 +175,7 @@
 
     Returns
     ----------
-<<<<<<< HEAD
-    an object listing the available dataset
-=======
     an object listing the available datasets
->>>>>>> 2cf09ebf
 
     Examples
     --------
