<<<<<<< HEAD
from .core.trajectorydataframe import TrajDataFrame
from .core.flowdataframe import FlowDataFrame
from .io.file import read, write
=======
"A toolbox for analyzing and processing mobility data."

__version__ = "1.2.3"

from .core.flowdataframe import FlowDataFrame  # noqa
from .core.trajectorydataframe import TrajDataFrame  # noqa
from .io.file import read, write  # noqa
>>>>>>> f8ff52d1
<|MERGE_RESOLUTION|>--- conflicted
+++ resolved
@@ -1,13 +1,7 @@
-<<<<<<< HEAD
-from .core.trajectorydataframe import TrajDataFrame
-from .core.flowdataframe import FlowDataFrame
-from .io.file import read, write
-=======
 "A toolbox for analyzing and processing mobility data."
 
 __version__ = "1.2.3"
 
 from .core.flowdataframe import FlowDataFrame  # noqa
 from .core.trajectorydataframe import TrajDataFrame  # noqa
-from .io.file import read, write  # noqa
->>>>>>> f8ff52d1
+from .io.file import read, write  # noqa