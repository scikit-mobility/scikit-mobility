--- conflicted
+++ resolved
@@ -184,14 +184,8 @@
         """
         next_location = self._weighted_random_selection(current_location)
         if self._log_file is not None:
-<<<<<<< HEAD
-            logging.info('RETURN to %s (%s, %s)' % (next_location, self.lats_lngs[next_location][0], self.lats_lngs[next_location][1]))
-            logging.info('\t frequency = %s' % self._location2visits[next_location])
-=======
             logging.info(f'RETURN to {next_location} ({self.lats_lngs[next_location]})')
             logging.info(f'\t frequency = {self._location2visits[next_location]}')
->>>>>>> 82ab0a8c
-        return next_location
 
     def _preferential_exploration(self, current_location):
         """
@@ -242,11 +236,7 @@
         location = np.random.choice(locations, size=1, p=weights)[0]
 
         if self._log_file is not None:
-<<<<<<< HEAD
-            logging.info('EXPLORATION to %s (%s, %s)' % (location, self.lats_lngs[location][0], self.lats_lngs[location][1]))
-=======
             logging.info(f'EXPLORATION to {location} ({self.lats_lngs[location]})')
->>>>>>> 82ab0a8c
 
         return location
 
